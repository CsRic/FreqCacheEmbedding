--- conflicted
+++ resolved
@@ -55,12 +55,9 @@
 
     grad = None
     avg_hit_rate = None
-<<<<<<< HEAD
     print(f'after reorder max_memory_allocated {torch.cuda.max_memory_allocated()/1e9} GB, max_memory_reserved {torch.cuda.max_memory_allocated()/1e9} GB')
     torch.cuda.reset_peak_memory_stats()
 
-=======
->>>>>>> df1b8300
     with Timer() as timer:
         with tqdm(bar_format='{n_fmt}it {rate_fmt} {postfix}') as t:
             # with profile(activities=[ProfilerActivity.CPU, ProfilerActivity.CUDA],
